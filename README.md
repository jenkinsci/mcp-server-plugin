--- conflicted
+++ resolved
@@ -227,7 +227,7 @@
 - `getBuild`: Retrieve a specific build or the last build of a Jenkins job.
 - `updateBuild`: Update build display name and/or description.
 - `getBuildLog`: Retrieve log lines with pagination for a specific build or the last build.
-<<<<<<< HEAD
+- `searchBuildLog`: Search for log lines matching a pattern (string or regex) in build logs.
 - `getBuildArtifact`: Get the content of a specific build artifact with pagination support.
   This tool retrieves the actual content of an artifact file as text with information about whether there is more content to retrieve:
 
@@ -260,9 +260,6 @@
   - Use `excludePatterns` to filter out unwanted artifacts using glob patterns.
   - Artifacts are returned with their relative paths, file sizes, and download URLs.
   - Large artifact lists are automatically paginated for performance.
-=======
-- `searchBuildLog`: Search for log lines matching a pattern (string or regex) in build logs.
->>>>>>> f677bebd
 
 #### SCM Integration
 - `getJobScm`: Retrieve SCM configurations of a Jenkins job.
